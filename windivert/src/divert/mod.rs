--- conflicted
+++ resolved
@@ -355,12 +355,8 @@
 
     /// Handle close function.
     pub fn close(&mut self, action: CloseAction) -> Result<(), WinDivertError> {
-<<<<<<< HEAD
         self._is_closed = true;
-        unsafe { BOOL(sys::WinDivertClose(self.handle.0)) }.ok()?;
-=======
         unsafe { BOOL(WinDivertClose(self.handle.0)) }.ok()?;
->>>>>>> 65d1c215
         match action {
             CloseAction::Uninstall => WinDivert::uninstall(),
             CloseAction::Nothing => Ok(()),
@@ -407,7 +403,6 @@
     }
 }
 
-<<<<<<< HEAD
 impl Drop for WinDivert<_> {
     fn drop(&mut self) {
         if !self._is_closed {
@@ -416,57 +411,6 @@
     }
 }
 
-/// SAFETY
-/// `path_str` must be a null terminated slice of 16bits unicode characters
-unsafe fn register_event_source<'a>(path_str: &'a [u16]) -> Result<(), windows::core::Error> {
-    unsafe {
-        let key = {
-            let mut key: MaybeUninit<HKEY> = MaybeUninit::uninit();
-            let result = RegCreateKeyExW(
-                HKEY_LOCAL_MACHINE,
-                w!("System\\CurrentControlSet\\Services\\EventLog\\System\\WinDivert"),
-                0,
-                None,
-                REG_OPTION_VOLATILE,
-                KEY_SET_VALUE,
-                None,
-                key.as_mut_ptr(),
-                None,
-            );
-            if let Err(err) = result.ok() {
-                if result != ERROR_SUCCESS {
-                    return Err(err);
-                }
-            }
-
-            key.assume_init()
-        };
-
-        let event_mesage_file =
-            std::slice::from_raw_parts::<'a>(path_str.as_ptr() as *const u8, path_str.len() * 2);
-
-        let _ = RegSetValueExW(
-            key,
-            w!("EventMessageFile"),
-            0,
-            REG_SZ,
-            Some(event_mesage_file),
-        );
-        let _ = RegSetValueExW(
-            key,
-            w!("TypesSupported"),
-            0,
-            REG_DWORD,
-            Some(&7u32.to_le_bytes()),
-        );
-
-        RegCloseKey(key).ok()?;
-    }
-    Ok(())
-}
-
-=======
->>>>>>> 65d1c215
 /// Action parameter for  [`WinDivert::close()`](`fn@WinDivert::close`)
 pub enum CloseAction {
     /// Close the handle and try to uninstall the WinDivert driver.
