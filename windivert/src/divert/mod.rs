mod flow;
mod forward;
mod network;
mod reflect;
mod socket;

use std::{
    borrow::Cow,
    ffi::{c_void, CString},
    marker::PhantomData,
    mem::MaybeUninit,
    num::NonZeroU32,
};

use crate::prelude::*;
use crate::{address::WinDivertAddress, layer};
<<<<<<< HEAD
use sys::{address::WINDIVERT_ADDRESS, WinDivertParam, WinDivertShutdownMode, WINDIVERT_BATCH_MAX};
=======
use sys::{address::WINDIVERT_ADDRESS, WinDivertParam, WinDivertShutdownMode};
>>>>>>> e541b739
use windivert_sys as sys;

use windows::{
    core::{Result as WinResult, PCSTR},
    Win32::{
<<<<<<< HEAD
        Foundation::{GetLastError, ERROR_IO_PENDING, HANDLE, WAIT_IO_COMPLETION, WAIT_TIMEOUT},
=======
        Foundation::HANDLE,
>>>>>>> e541b739
        System::{
            Services::{
                CloseServiceHandle, ControlService, OpenSCManagerA, OpenServiceA,
                SC_MANAGER_ALL_ACCESS, SERVICE_CONTROL_STOP, SERVICE_STATUS,
            },
            Threading::{CreateEventA, TlsAlloc, TlsGetValue, TlsSetValue},
            IO::{GetOverlappedResultEx, OVERLAPPED},
        },
    },
};

/// Main wrapper struct around windivert functionalities.
#[non_exhaustive]
pub struct WinDivert<L: layer::WinDivertLayerTrait> {
    handle: HANDLE,
    tls_idx: u32,
    _layer: PhantomData<L>,
}

const ADDR_SIZE: usize = std::mem::size_of::<WINDIVERT_ADDRESS>();

impl<L: layer::WinDivertLayerTrait> WinDivert<L> {
    /// Open a handle using the specified parameters.
    fn new(
        filter: &str,
        layer: WinDivertLayer,
        priority: i16,
        flags: WinDivertFlags,
    ) -> Result<Self, WinDivertError> {
        let filter = CString::new(filter)?;
        let windivert_tls_idx = unsafe { TlsAlloc() };
        let handle = unsafe { sys::WinDivertOpen(filter.as_ptr(), layer, priority, flags) };
        if handle.is_invalid() {
            let open_err = WinDivertOpenError::try_from(std::io::Error::last_os_error())?;
            Err(WinDivertError::from(open_err))
        } else {
            Ok(Self {
                handle,
                tls_idx: windivert_tls_idx,
                _layer: PhantomData::<L>,
            })
        }
    }

    fn get_event(&self) -> Result<HANDLE, WinDivertError> {
        let mut event = HANDLE::default();
        unsafe {
            event.0 = TlsGetValue(self.tls_idx) as isize;
            if event.is_invalid() {
                event = CreateEventA(None, false, false, None)?;
<<<<<<< HEAD
                TlsSetValue(self.tls_idx, Some(event.0 as *mut c_void));
=======
                TlsSetValue(tls_idx, Some(event.0 as *mut c_void))?;
>>>>>>> e541b739
            }
        }
        Ok(event)
    }

    pub(crate) fn internal_recv<'a>(
        &self,
        buffer: Option<&'a mut [u8]>,
    ) -> Result<WinDivertPacket<'a, L>, WinDivertError> {
        let mut packet_length = 0;
        let mut addr = MaybeUninit::uninit();
        let (buffer_ptr, buffer_len) = if let Some(ref buffer) = buffer {
            (buffer.as_ptr(), buffer.len())
        } else {
            (std::ptr::null(), 0)
        };

        let res = unsafe {
            sys::WinDivertRecv(
                self.handle,
                buffer_ptr as *mut c_void,
                buffer_len as u32,
                &mut packet_length,
                addr.as_mut_ptr(),
            )
<<<<<<< HEAD
        };

        if res.as_bool() {
            Ok(WinDivertPacket {
                address: WinDivertAddress::<L>::from_raw(unsafe { addr.assume_init() }),
                data: buffer
                    .map(|b| Cow::Borrowed(&b[..packet_length as usize]))
                    .unwrap_or_default(),
            })
        } else {
            let recv_err = WinDivertRecvError::try_from(std::io::Error::last_os_error())?;
            Err(recv_err.into())
        }
    }

    pub(crate) fn internal_recv_ex<'a>(
        &self,
        buffer: Option<&'a mut [u8]>,
        packet_count: u8,
    ) -> Result<(Option<&'a [u8]>, Vec<WINDIVERT_ADDRESS>), WinDivertError> {
        let mut packet_length = 0;

        let mut addr_len = ADDR_SIZE as u32 * packet_count as u32;
        let mut addr_buffer: Vec<WINDIVERT_ADDRESS> =
            vec![WINDIVERT_ADDRESS::default(); packet_count as usize];

        let (buffer_ptr, buffer_len) = if let Some(buffer) = &buffer {
=======
        }
        .ok();

        if let Err(err) = res {
            let recv_error = WinDivertRecvError::try_from(err.code())?;
            return Err(WinDivertError::Recv(recv_error));
        }

        Ok(WinDivertPacket {
            address: WinDivertAddress::<L>::from_raw(unsafe { addr.assume_init() }),
            data: buffer
                .map(|b| Cow::Borrowed(&b[..packet_length as usize]))
                .unwrap_or_default(),
        })
    }

    pub(crate) fn internal_partial_recv<'a>(
        &self,
        buffer: Option<&'a mut [u8]>,
    ) -> Result<PacketEither<'a, L>, WinDivertError> {
        let mut packet_length = 0;
        let mut addr = MaybeUninit::uninit();
        let (buffer_ptr, buffer_len) = if let Some(ref buffer) = buffer {
>>>>>>> e541b739
            (buffer.as_ptr(), buffer.len())
        } else {
            (std::ptr::null(), 0)
        };

        let res = unsafe {
<<<<<<< HEAD
            sys::WinDivertRecvEx(
=======
            sys::WinDivertRecv(
>>>>>>> e541b739
                self.handle,
                buffer_ptr as *mut c_void,
                buffer_len as u32,
                &mut packet_length,
<<<<<<< HEAD
                0,
                addr_buffer.as_mut_ptr(),
                &mut addr_len,
                std::ptr::null_mut(),
            )
        };

        if res.as_bool() {
            addr_buffer.truncate((addr_len / ADDR_SIZE as u32) as usize);
            Ok((
                buffer.map(|buffer| &buffer[..packet_length as usize]),
                addr_buffer,
            ))
        } else {
            let recv_err = WinDivertRecvError::try_from(std::io::Error::last_os_error())?;
            Err(recv_err.into())
        }
    }

    pub(crate) fn internal_recv_wait_ex<'a>(
        &self,
        buffer: Option<&'a mut [u8]>,
        packet_count: u8,
        timeout_ms: NonZeroU32,
=======
                addr.as_mut_ptr(),
            )
        }
        .ok();

        let mut is_partial = false;
        if let Err(err) = res {
            let recv_error = WinDivertRecvError::try_from(err.code())?;
            if let WinDivertRecvError::InsufficientBuffer = recv_error {
                is_partial = true;
            } else {
                return Err(WinDivertError::Recv(recv_error));
            }
        }

        if is_partial {
            Ok(PacketEither::Partial(WinDivertPartialPacket {
                address: WinDivertAddress::<L>::from_raw(unsafe { addr.assume_init() }),
                data: buffer.map(|b| Cow::Borrowed(b)).unwrap_or_default(),
            }))
        } else {
            Ok(PacketEither::Full(WinDivertPacket {
                address: WinDivertAddress::<L>::from_raw(unsafe { addr.assume_init() }),
                data: buffer
                    .map(|b| Cow::Borrowed(&b[..packet_length as usize]))
                    .unwrap_or_default(),
            }))
        }
    }

    pub(crate) fn internal_recv_ex<'a>(
        &self,
        buffer: Option<&'a mut [u8]>,
        packet_count: u8,
>>>>>>> e541b739
    ) -> Result<(Option<&'a [u8]>, Vec<WINDIVERT_ADDRESS>), WinDivertError> {
        let mut packet_length = 0;

        let mut addr_len = ADDR_SIZE as u32 * packet_count as u32;
        let mut addr_buffer: Vec<WINDIVERT_ADDRESS> =
            vec![WINDIVERT_ADDRESS::default(); packet_count as usize];

        let (buffer_ptr, buffer_len) = if let Some(buffer) = &buffer {
            (buffer.as_ptr(), buffer.len())
        } else {
            (std::ptr::null(), 0)
        };

<<<<<<< HEAD
        let mut overlapped: OVERLAPPED = unsafe { std::mem::zeroed() };
        overlapped.hEvent = self.get_event()?;

=======
>>>>>>> e541b739
        let res = unsafe {
            sys::WinDivertRecvEx(
                self.handle,
                buffer_ptr as *mut c_void,
                buffer_len as u32,
                &mut packet_length,
                0,
                addr_buffer.as_mut_ptr(),
                &mut addr_len,
<<<<<<< HEAD
                &mut overlapped,
            )
        };

        if !res.as_bool() && unsafe { GetLastError() } != ERROR_IO_PENDING {
            let recv_err = WinDivertRecvError::try_from(std::io::Error::last_os_error())?;
            return Err(recv_err.into());
        }

        loop {
            let res = unsafe {
                GetOverlappedResultEx(
                    self.handle,
                    &overlapped,
                    &mut packet_length,
                    timeout_ms.get(),
                    false,
                )
            };
            if res.as_bool() {
                break;
            }
            match unsafe { GetLastError() } {
                WAIT_IO_COMPLETION => continue,
                WAIT_TIMEOUT => {
                    return Err(WinDivertError::Timeout);
                }
                _ => {
                    let recv_err = WinDivertRecvError::try_from(std::io::Error::last_os_error())?;
                    return Err(recv_err.into());
                }
            }
=======
                std::ptr::null_mut(),
            )
        }
        .ok();

        if let Err(err) = res {
            let recv_error = WinDivertRecvError::try_from(err.code())?;
            return Err(WinDivertError::Recv(recv_error));
>>>>>>> e541b739
        }

        addr_buffer.truncate((addr_len / ADDR_SIZE as u32) as usize);
        Ok((
            buffer.map(|buffer| &buffer[..packet_length as usize]),
            addr_buffer,
        ))
    }

    pub(crate) fn internal_send(&self, packet: &WinDivertPacket<L>) -> Result<u32, WinDivertError> {
        let mut injected_length = 0;

        let res = unsafe {
            sys::WinDivertSend(
                self.handle,
                packet.data.as_ptr() as *const c_void,
                packet.data.len() as u32,
                &mut injected_length,
                packet.address.as_ref(),
            )
<<<<<<< HEAD
        };

        if !res.as_bool() {
            return Err(std::io::Error::last_os_error().into());
=======
        }
        .ok();

        if let Err(err) = res {
            let send_error = WinDivertSendError::try_from(err.code())?;
            return Err(WinDivertError::Send(send_error));
>>>>>>> e541b739
        }

        Ok(injected_length)
    }

    pub(crate) fn internal_send_ex<'packets, 'data: 'packets>(
        &self,
        packets: &'packets [WinDivertPacket<'data, L>],
    ) -> Result<u32, WinDivertError> {
<<<<<<< HEAD
        if packets.len() > WINDIVERT_BATCH_MAX as usize {
            return Err(WinDivertSendError::TooManyPackets.into());
=======
        if packets.len() > WinDivert::MAX_BATCH as usize {
            return Err(WinDivertError::from(WinDivertSendError::TooManyPackets));
>>>>>>> e541b739
        }
        let packet_count = packets.len();
        let mut injected_length = 0;
        let mut address_buffer: Vec<WINDIVERT_ADDRESS> = Vec::with_capacity(packet_count);
        let mut data_buffer = Vec::with_capacity(packet_count);

<<<<<<< HEAD
        for packet in packets {
            address_buffer.push(*packet.address.as_ref());
            data_buffer.push(packet.data.as_ref());
        }

        let capacity = data_buffer.iter().map(|data| data.len()).sum();
=======
        let mut capacity = 0;
        for packet in packets {
            address_buffer.push(*packet.address.as_ref());
            data_buffer.push(packet.data.as_ref());
            capacity += packet.data.len();
        }

>>>>>>> e541b739
        let mut packet_buffer: Vec<u8> = Vec::with_capacity(capacity);
        for data in data_buffer {
            packet_buffer.extend(data.iter());
        }

        let res = unsafe {
            sys::WinDivertSendEx(
                self.handle,
                packet_buffer.as_ptr() as *const c_void,
                packet_buffer.len() as u32,
                &mut injected_length,
                0,
                address_buffer.as_ptr(),
                (ADDR_SIZE * packet_count) as u32,
                std::ptr::null_mut(),
            )
<<<<<<< HEAD
        };

        if !res.as_bool() {
            return Err(std::io::Error::last_os_error().into());
=======
        }
        .ok();

        if let Err(err) = res {
            let send_error = WinDivertSendError::try_from(err.code())?;
            return Err(WinDivertError::Send(send_error));
>>>>>>> e541b739
        }

        Ok(injected_length)
    }

    /// Methods that allows to query the driver for parameters.
    pub fn get_param(&self, param: WinDivertParam) -> Result<u64, WinDivertError> {
        let mut value = 0;
        unsafe { sys::WinDivertGetParam(self.handle, param, &mut value) }.ok()?;
        Ok(value)
    }

    /// Method that allows setting driver parameters.
    pub fn set_param(&self, param: WinDivertParam, value: u64) -> Result<(), WinDivertError> {
        match param {
            WinDivertParam::VersionMajor | WinDivertParam::VersionMinor => {
                return Err(WinDivertError::Parameter(param, value))
            }
            _ => unsafe { sys::WinDivertSetParam(self.handle, param, value) }.ok()?,
        }
        Ok(())
    }

    /// Handle close function.
    pub fn close(&mut self, action: CloseAction) -> Result<(), WinDivertError> {
<<<<<<< HEAD
        let res = unsafe { sys::WinDivertClose(self.handle) };
        if !res.as_bool() {
            return Err(WinError::from(unsafe { GetLastError() }).into());
        }
        let res = unsafe { sys::WinDivertClose(self.handle) };
        if !res.as_bool() {
            return Err(WinError::from(unsafe { GetLastError() }).into());
        }
=======
        unsafe { sys::WinDivertClose(self.handle) }.ok()?;
>>>>>>> e541b739
        match action {
            CloseAction::Uninstall => WinDivert::uninstall(),
            CloseAction::Nothing => Ok(()),
        }
    }

    /// Shutdown function.
    pub fn shutdown(&mut self, mode: WinDivertShutdownMode) -> WinResult<()> {
        unsafe { sys::WinDivertShutdown(self.handle, mode) }.ok()?;
        Ok(())
    }
}

/// Utility methods for WinDivert.
impl WinDivert<()> {
    /// Maximum number of packets that can be captured/sent in a single batched operation
    pub const MAX_BATCH: u8 = windivert_sys::WINDIVERT_BATCH_MAX as u8;

    /// Method that tries to uninstall WinDivert driver.
    pub fn uninstall() -> Result<(), WinDivertError> {
        let status: *mut SERVICE_STATUS = MaybeUninit::uninit().as_mut_ptr();
        unsafe {
            let manager = OpenSCManagerA(None, None, SC_MANAGER_ALL_ACCESS)?;
            let service = OpenServiceA(
                manager,
                PCSTR::from_raw("WinDivert".as_ptr()),
                SC_MANAGER_ALL_ACCESS,
            )?;
<<<<<<< HEAD
            let res = ControlService(service, SERVICE_CONTROL_STOP, status);
            if !res.as_bool() {
                return Err(WinError::from(GetLastError()).into());
            }
            let res = CloseServiceHandle(service);
            if !res.as_bool() {
                return Err(WinError::from(GetLastError()).into());
            }
            let res = CloseServiceHandle(manager);
            if !res.as_bool() {
                return Err(WinError::from(GetLastError()).into());
            }
=======
            ControlService(service, SERVICE_CONTROL_STOP, status)?;
            CloseServiceHandle(service)?;
            CloseServiceHandle(manager)?;
>>>>>>> e541b739
        }
        Ok(())
    }
}

/// Action parameter for  [`WinDivert::close()`](`fn@WinDivert::close`)
pub enum CloseAction {
    /// Close the handle and try to uninstall the WinDivert driver.
    Uninstall,
    /// Close the handle without uninstalling the driver.
    Nothing,
}

impl Default for CloseAction {
    fn default() -> Self {
        Self::Nothing
    }
}<|MERGE_RESOLUTION|>--- conflicted
+++ resolved
@@ -9,33 +9,24 @@
     ffi::{c_void, CString},
     marker::PhantomData,
     mem::MaybeUninit,
-    num::NonZeroU32,
 };
 
 use crate::prelude::*;
 use crate::{address::WinDivertAddress, layer};
-<<<<<<< HEAD
-use sys::{address::WINDIVERT_ADDRESS, WinDivertParam, WinDivertShutdownMode, WINDIVERT_BATCH_MAX};
-=======
 use sys::{address::WINDIVERT_ADDRESS, WinDivertParam, WinDivertShutdownMode};
->>>>>>> e541b739
 use windivert_sys as sys;
 
 use windows::{
-    core::{Result as WinResult, PCSTR},
+    core::PCSTR,
     Win32::{
-<<<<<<< HEAD
-        Foundation::{GetLastError, ERROR_IO_PENDING, HANDLE, WAIT_IO_COMPLETION, WAIT_TIMEOUT},
-=======
-        Foundation::HANDLE,
->>>>>>> e541b739
+        Foundation::{ERROR_IO_PENDING, HANDLE, WAIT_OBJECT_0, WAIT_TIMEOUT},
         System::{
             Services::{
                 CloseServiceHandle, ControlService, OpenSCManagerA, OpenServiceA,
                 SC_MANAGER_ALL_ACCESS, SERVICE_CONTROL_STOP, SERVICE_STATUS,
             },
-            Threading::{CreateEventA, TlsAlloc, TlsGetValue, TlsSetValue},
-            IO::{GetOverlappedResultEx, OVERLAPPED},
+            Threading::{CreateEventA, TlsAlloc, TlsGetValue, TlsSetValue, WaitForSingleObject},
+            IO::{GetOverlappedResult, OVERLAPPED},
         },
     },
 };
@@ -44,7 +35,7 @@
 #[non_exhaustive]
 pub struct WinDivert<L: layer::WinDivertLayerTrait> {
     handle: HANDLE,
-    tls_idx: u32,
+    _tls_idx: u32,
     _layer: PhantomData<L>,
 }
 
@@ -67,23 +58,19 @@
         } else {
             Ok(Self {
                 handle,
-                tls_idx: windivert_tls_idx,
+                _tls_idx: windivert_tls_idx,
                 _layer: PhantomData::<L>,
             })
         }
     }
 
-    fn get_event(&self) -> Result<HANDLE, WinDivertError> {
+    pub(crate) fn get_event(tls_idx: u32) -> Result<HANDLE, WinDivertError> {
         let mut event = HANDLE::default();
         unsafe {
-            event.0 = TlsGetValue(self.tls_idx) as isize;
+            event.0 = TlsGetValue(tls_idx) as isize;
             if event.is_invalid() {
                 event = CreateEventA(None, false, false, None)?;
-<<<<<<< HEAD
-                TlsSetValue(self.tls_idx, Some(event.0 as *mut c_void));
-=======
                 TlsSetValue(tls_idx, Some(event.0 as *mut c_void))?;
->>>>>>> e541b739
             }
         }
         Ok(event)
@@ -109,35 +96,6 @@
                 &mut packet_length,
                 addr.as_mut_ptr(),
             )
-<<<<<<< HEAD
-        };
-
-        if res.as_bool() {
-            Ok(WinDivertPacket {
-                address: WinDivertAddress::<L>::from_raw(unsafe { addr.assume_init() }),
-                data: buffer
-                    .map(|b| Cow::Borrowed(&b[..packet_length as usize]))
-                    .unwrap_or_default(),
-            })
-        } else {
-            let recv_err = WinDivertRecvError::try_from(std::io::Error::last_os_error())?;
-            Err(recv_err.into())
-        }
-    }
-
-    pub(crate) fn internal_recv_ex<'a>(
-        &self,
-        buffer: Option<&'a mut [u8]>,
-        packet_count: u8,
-    ) -> Result<(Option<&'a [u8]>, Vec<WINDIVERT_ADDRESS>), WinDivertError> {
-        let mut packet_length = 0;
-
-        let mut addr_len = ADDR_SIZE as u32 * packet_count as u32;
-        let mut addr_buffer: Vec<WINDIVERT_ADDRESS> =
-            vec![WINDIVERT_ADDRESS::default(); packet_count as usize];
-
-        let (buffer_ptr, buffer_len) = if let Some(buffer) = &buffer {
-=======
         }
         .ok();
 
@@ -161,48 +119,17 @@
         let mut packet_length = 0;
         let mut addr = MaybeUninit::uninit();
         let (buffer_ptr, buffer_len) = if let Some(ref buffer) = buffer {
->>>>>>> e541b739
             (buffer.as_ptr(), buffer.len())
         } else {
             (std::ptr::null(), 0)
         };
 
         let res = unsafe {
-<<<<<<< HEAD
-            sys::WinDivertRecvEx(
-=======
             sys::WinDivertRecv(
->>>>>>> e541b739
                 self.handle,
                 buffer_ptr as *mut c_void,
                 buffer_len as u32,
                 &mut packet_length,
-<<<<<<< HEAD
-                0,
-                addr_buffer.as_mut_ptr(),
-                &mut addr_len,
-                std::ptr::null_mut(),
-            )
-        };
-
-        if res.as_bool() {
-            addr_buffer.truncate((addr_len / ADDR_SIZE as u32) as usize);
-            Ok((
-                buffer.map(|buffer| &buffer[..packet_length as usize]),
-                addr_buffer,
-            ))
-        } else {
-            let recv_err = WinDivertRecvError::try_from(std::io::Error::last_os_error())?;
-            Err(recv_err.into())
-        }
-    }
-
-    pub(crate) fn internal_recv_wait_ex<'a>(
-        &self,
-        buffer: Option<&'a mut [u8]>,
-        packet_count: u8,
-        timeout_ms: NonZeroU32,
-=======
                 addr.as_mut_ptr(),
             )
         }
@@ -237,7 +164,6 @@
         &self,
         buffer: Option<&'a mut [u8]>,
         packet_count: u8,
->>>>>>> e541b739
     ) -> Result<(Option<&'a [u8]>, Vec<WINDIVERT_ADDRESS>), WinDivertError> {
         let mut packet_length = 0;
 
@@ -251,12 +177,6 @@
             (std::ptr::null(), 0)
         };
 
-<<<<<<< HEAD
-        let mut overlapped: OVERLAPPED = unsafe { std::mem::zeroed() };
-        overlapped.hEvent = self.get_event()?;
-
-=======
->>>>>>> e541b739
         let res = unsafe {
             sys::WinDivertRecvEx(
                 self.handle,
@@ -266,40 +186,6 @@
                 0,
                 addr_buffer.as_mut_ptr(),
                 &mut addr_len,
-<<<<<<< HEAD
-                &mut overlapped,
-            )
-        };
-
-        if !res.as_bool() && unsafe { GetLastError() } != ERROR_IO_PENDING {
-            let recv_err = WinDivertRecvError::try_from(std::io::Error::last_os_error())?;
-            return Err(recv_err.into());
-        }
-
-        loop {
-            let res = unsafe {
-                GetOverlappedResultEx(
-                    self.handle,
-                    &overlapped,
-                    &mut packet_length,
-                    timeout_ms.get(),
-                    false,
-                )
-            };
-            if res.as_bool() {
-                break;
-            }
-            match unsafe { GetLastError() } {
-                WAIT_IO_COMPLETION => continue,
-                WAIT_TIMEOUT => {
-                    return Err(WinDivertError::Timeout);
-                }
-                _ => {
-                    let recv_err = WinDivertRecvError::try_from(std::io::Error::last_os_error())?;
-                    return Err(recv_err.into());
-                }
-            }
-=======
                 std::ptr::null_mut(),
             )
         }
@@ -308,7 +194,6 @@
         if let Err(err) = res {
             let recv_error = WinDivertRecvError::try_from(err.code())?;
             return Err(WinDivertError::Recv(recv_error));
->>>>>>> e541b739
         }
 
         addr_buffer.truncate((addr_len / ADDR_SIZE as u32) as usize);
@@ -318,6 +203,69 @@
         ))
     }
 
+    pub(crate) fn internal_recv_wait_ex<'a>(
+        &self,
+        buffer: Option<&'a mut [u8]>,
+        packet_count: u8,
+        timeout_ms: u32,
+    ) -> Result<(Option<&'a [u8]>, Vec<WINDIVERT_ADDRESS>), WinDivertError> {
+        let mut packet_length = 0;
+
+        let mut addr_len = ADDR_SIZE as u32 * packet_count as u32;
+        let mut addr_buffer: Vec<WINDIVERT_ADDRESS> =
+            vec![WINDIVERT_ADDRESS::default(); packet_count as usize];
+
+        let (buffer_ptr, buffer_len) = if let Some(buffer) = &buffer {
+            (buffer.as_ptr(), buffer.len())
+        } else {
+            (std::ptr::null(), 0)
+        };
+
+        let mut overlapped: OVERLAPPED = unsafe { std::mem::zeroed() };
+        overlapped.hEvent = Self::get_event(self._tls_idx)?;
+
+        let res = unsafe {
+            sys::WinDivertRecvEx(
+                self.handle,
+                buffer_ptr as *mut c_void,
+                buffer_len as u32,
+                &mut packet_length,
+                0,
+                addr_buffer.as_mut_ptr(),
+                &mut addr_len,
+                &mut overlapped,
+            )
+        }
+        .ok();
+
+        if let Err(err) = res {
+            if err.code() != ERROR_IO_PENDING.to_hresult() {
+                let recv_error = WinDivertRecvError::try_from(err.code())?;
+                return Err(WinDivertError::Recv(recv_error));
+            }
+        }
+
+        match unsafe { WaitForSingleObject(overlapped.hEvent, timeout_ms) } {
+            WAIT_OBJECT_0 => {}
+            WAIT_TIMEOUT => {
+                return Err(WinDivertError::Timeout);
+            }
+            _ => {
+                let recv_error =
+                    WinDivertRecvError::try_from(windows::core::Error::from_win32().code())?;
+                return Err(recv_error.into());
+            }
+        }
+
+        unsafe { GetOverlappedResult(self.handle, &overlapped, &mut packet_length, false) }?;
+
+        addr_buffer.truncate((addr_len / ADDR_SIZE as u32) as usize);
+        Ok((
+            buffer.map(|buffer| &buffer[..packet_length as usize]),
+            addr_buffer,
+        ))
+    }
+
     pub(crate) fn internal_send(&self, packet: &WinDivertPacket<L>) -> Result<u32, WinDivertError> {
         let mut injected_length = 0;
 
@@ -329,19 +277,12 @@
                 &mut injected_length,
                 packet.address.as_ref(),
             )
-<<<<<<< HEAD
-        };
-
-        if !res.as_bool() {
-            return Err(std::io::Error::last_os_error().into());
-=======
         }
         .ok();
 
         if let Err(err) = res {
             let send_error = WinDivertSendError::try_from(err.code())?;
             return Err(WinDivertError::Send(send_error));
->>>>>>> e541b739
         }
 
         Ok(injected_length)
@@ -351,27 +292,14 @@
         &self,
         packets: &'packets [WinDivertPacket<'data, L>],
     ) -> Result<u32, WinDivertError> {
-<<<<<<< HEAD
-        if packets.len() > WINDIVERT_BATCH_MAX as usize {
-            return Err(WinDivertSendError::TooManyPackets.into());
-=======
         if packets.len() > WinDivert::MAX_BATCH as usize {
             return Err(WinDivertError::from(WinDivertSendError::TooManyPackets));
->>>>>>> e541b739
         }
         let packet_count = packets.len();
         let mut injected_length = 0;
         let mut address_buffer: Vec<WINDIVERT_ADDRESS> = Vec::with_capacity(packet_count);
         let mut data_buffer = Vec::with_capacity(packet_count);
 
-<<<<<<< HEAD
-        for packet in packets {
-            address_buffer.push(*packet.address.as_ref());
-            data_buffer.push(packet.data.as_ref());
-        }
-
-        let capacity = data_buffer.iter().map(|data| data.len()).sum();
-=======
         let mut capacity = 0;
         for packet in packets {
             address_buffer.push(*packet.address.as_ref());
@@ -379,7 +307,6 @@
             capacity += packet.data.len();
         }
 
->>>>>>> e541b739
         let mut packet_buffer: Vec<u8> = Vec::with_capacity(capacity);
         for data in data_buffer {
             packet_buffer.extend(data.iter());
@@ -396,19 +323,12 @@
                 (ADDR_SIZE * packet_count) as u32,
                 std::ptr::null_mut(),
             )
-<<<<<<< HEAD
-        };
-
-        if !res.as_bool() {
-            return Err(std::io::Error::last_os_error().into());
-=======
         }
         .ok();
 
         if let Err(err) = res {
             let send_error = WinDivertSendError::try_from(err.code())?;
             return Err(WinDivertError::Send(send_error));
->>>>>>> e541b739
         }
 
         Ok(injected_length)
@@ -434,18 +354,7 @@
 
     /// Handle close function.
     pub fn close(&mut self, action: CloseAction) -> Result<(), WinDivertError> {
-<<<<<<< HEAD
-        let res = unsafe { sys::WinDivertClose(self.handle) };
-        if !res.as_bool() {
-            return Err(WinError::from(unsafe { GetLastError() }).into());
-        }
-        let res = unsafe { sys::WinDivertClose(self.handle) };
-        if !res.as_bool() {
-            return Err(WinError::from(unsafe { GetLastError() }).into());
-        }
-=======
         unsafe { sys::WinDivertClose(self.handle) }.ok()?;
->>>>>>> e541b739
         match action {
             CloseAction::Uninstall => WinDivert::uninstall(),
             CloseAction::Nothing => Ok(()),
@@ -453,9 +362,8 @@
     }
 
     /// Shutdown function.
-    pub fn shutdown(&mut self, mode: WinDivertShutdownMode) -> WinResult<()> {
-        unsafe { sys::WinDivertShutdown(self.handle, mode) }.ok()?;
-        Ok(())
+    pub fn shutdown(&mut self, mode: WinDivertShutdownMode) -> windows::core::Result<()> {
+        unsafe { sys::WinDivertShutdown(self.handle, mode) }.ok()
     }
 }
 
@@ -474,24 +382,9 @@
                 PCSTR::from_raw("WinDivert".as_ptr()),
                 SC_MANAGER_ALL_ACCESS,
             )?;
-<<<<<<< HEAD
-            let res = ControlService(service, SERVICE_CONTROL_STOP, status);
-            if !res.as_bool() {
-                return Err(WinError::from(GetLastError()).into());
-            }
-            let res = CloseServiceHandle(service);
-            if !res.as_bool() {
-                return Err(WinError::from(GetLastError()).into());
-            }
-            let res = CloseServiceHandle(manager);
-            if !res.as_bool() {
-                return Err(WinError::from(GetLastError()).into());
-            }
-=======
             ControlService(service, SERVICE_CONTROL_STOP, status)?;
             CloseServiceHandle(service)?;
             CloseServiceHandle(manager)?;
->>>>>>> e541b739
         }
         Ok(())
     }
