--- conflicted
+++ resolved
@@ -38,13 +38,7 @@
     Timeout,
 }
 
-<<<<<<< HEAD
 /// Possible errors for [`WinDivertOpen()`](fn@windivert_sys::WinDivertOpen)
-=======
-/**
-Possible errors for [`WinDivertOpen()`](fn@windivert_sys::WinDivertOpen)
-*/
->>>>>>> ea860778
 #[derive(Debug, Error)]
 pub enum WinDivertOpenError {
     /// The driver files WinDivert32.sys or WinDivert64.sys were not found.
