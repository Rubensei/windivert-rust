use std::convert::TryFrom;
use std::ffi::NulError;

use thiserror::Error;
use windivert_sys::{WinDivertParam, WinDivertValueError};
use windows::{
    core::HRESULT,
    Win32::Foundation::{
        ERROR_HOST_UNREACHABLE, ERROR_INSUFFICIENT_BUFFER, ERROR_NO_DATA, WIN32_ERROR,
    },
};

/**
WinDivert error type.
*/
#[derive(Debug, Error)]
pub enum WinDivertError {
    /// Unexpected value in type conversions.
    #[error(transparent)]
    Value(#[from] WinDivertValueError),
    /// Specific errors for divert constructor invocation.
    #[error(transparent)]
    Open(#[from] WinDivertOpenError),
    /// Specific errors for `WinDivert::recv()`.
    #[error(transparent)]
    Recv(#[from] WinDivertRecvError),
<<<<<<< HEAD
    /// Specific errors for `WinDivert::send()`.
    #[error(transparent)]
    Semd(#[from] WinDivertSendError),
=======
    /// Specific errors for [`WinDivert::send()`](fn@super::WinDivert::<L>::send).
    #[error(transparent)]
    Send(#[from] WinDivertSendError),
>>>>>>> e541b739
    /// Error for nul terminated filter strings.
    #[error(transparent)]
    NullError(#[from] NulError),
    /// Generic IO error.
    #[error(transparent)]
    IOError(#[from] std::io::Error),
    /// Generic OS error.
    #[error(transparent)]
    OSError(#[from] windows::core::Error),
    /// Error indicating that a wrong parameter was used in `WinDivert::set_param()`
    #[error("Invalid parameter for set_param(). Parameter: {0:?}, Value: {1}")]
    Parameter(WinDivertParam, u64),
    /// Timeout error.
    #[error("Wait operation timed out")]
    Timeout,
}

/// Possible errors for [`WinDivertOpen()`](fn@windivert_sys::WinDivertOpen)
#[derive(Debug, Error)]
pub enum WinDivertOpenError {
    /// The driver files WinDivert32.sys or WinDivert64.sys were not found.
    #[error("SYS driver file not found")]
    MissingSYS, // 2
    /// The calling application does not have Administrator privileges.
    #[error("Running without elevated access rights")]
    AccessDenied, // 5
    /// This indicates an invalid packet filter string, layer, priority, or flags.
    #[error("Invalid parameter (filter string, layer, priority, or flags)")]
    InvalidParameter, // 87
    /// The WinDivert32.sys or WinDivert64.sys driver does not have a valid digital signature.
    #[error("SYS driver file has invalid digital signature")]
    InvalidImageHash, // 577
    /// An incompatible version of the WinDivert driver is currently loaded.
    #[error("An incompatible version of the WinDivert driver is currently loaded")]
    IncompatibleVersion, // 654
    /// The handle was opened with the WINDIVERT_FLAG_NO_INSTALL flag and the WinDivert driver is not already installed.
    #[error("The handle was opened with the WINDIVERT_FLAG_NO_INSTALL flag and the WinDivert driver is not already installed")]
    MissingInstall, // 1060
    /// The WinDivert driver is blocked by security software or you are using a virtualization environment that does not support drivers.
    #[error("WinDivert driver is blocked by security software or you are using a virtualization environment that does not support drivers")]
    DriverBlocked, // 1257
    /// This error occurs when the Base Filtering Engine service has been disabled.
    #[error("Base Filtering Engine service has been disabled")]
    BaseFilteringEngineDisabled, // 1753
}

impl TryFrom<i32> for WinDivertOpenError {
    type Error = std::io::Error;

    fn try_from(value: i32) -> Result<Self, Self::Error> {
        match value {
            2 => Ok(WinDivertOpenError::MissingSYS),
            5 => Ok(WinDivertOpenError::AccessDenied),
            87 => Ok(WinDivertOpenError::InvalidParameter),
            577 => Ok(WinDivertOpenError::InvalidImageHash),
            654 => Ok(WinDivertOpenError::IncompatibleVersion),
            1060 => Ok(WinDivertOpenError::MissingInstall),
            1257 => Ok(WinDivertOpenError::DriverBlocked),
            1753 => Ok(WinDivertOpenError::BaseFilteringEngineDisabled),
            _ => Err(std::io::Error::from_raw_os_error(value)),
        }
    }
}

impl TryFrom<std::io::Error> for WinDivertOpenError {
    type Error = std::io::Error;

    fn try_from(error: std::io::Error) -> Result<Self, Self::Error> {
        error
            .raw_os_error()
            .map(WinDivertOpenError::try_from)
            .unwrap_or(Err(error))
    }
}

/// Possible errors for [`WinDivertRecv()`](fn@windivert_sys::WinDivertRecv)
#[derive(Debug, Error)]
pub enum WinDivertRecvError {
    /// The captured packet is larger than the provided buffer.
    #[error("Captured packet is larger than the provided buffer")]
    InsufficientBuffer, // 122
    /// The handle has been shutdown and the packet queue is empty.
    #[error("Not possible to get more data. Packet queue is empty and handle has been shutdown")]
    NoData, // 232
}

impl WinDivertRecvError {
    const INSUFFICIENT_BUFFER: HRESULT = ERROR_INSUFFICIENT_BUFFER.to_hresult();
    const NO_DATA: HRESULT = ERROR_NO_DATA.to_hresult();
}

impl TryFrom<windows::core::HRESULT> for WinDivertRecvError {
    type Error = std::io::Error;

    fn try_from(error: windows::core::HRESULT) -> Result<Self, Self::Error> {
        match error {
            Self::INSUFFICIENT_BUFFER => Ok(WinDivertRecvError::InsufficientBuffer),
            Self::NO_DATA => Ok(WinDivertRecvError::NoData),
            _ => Err(std::io::Error::from_raw_os_error(error.0)),
        }
    }
}

impl TryFrom<WIN32_ERROR> for WinDivertRecvError {
    type Error = std::io::Error;

    fn try_from(error: WIN32_ERROR) -> Result<Self, Self::Error> {
        WinDivertRecvError::try_from(error.to_hresult())
    }
}

/// Possible errors for `WinDivert::send()` methods.
#[derive(Debug, Error)]
pub enum WinDivertSendError {
    /// WinDivert can't send more than [`WINDIVERT_BATCH_MAX`](windivert_sys::WINDIVERT_BATCH_MAX) packets at once.
    #[error("Provided packet slice is too large")]
    TooManyPackets,
    /// WinDivert will return this error if the TTL of an _impostor_ packet reaches 0.
    #[error("Host unreachable")]
    HostUnrachable, // 1232
}

impl WinDivertSendError {
    const HOST_UNREACHABLE: HRESULT = ERROR_HOST_UNREACHABLE.to_hresult();
}

impl TryFrom<HRESULT> for WinDivertSendError {
    type Error = std::io::Error;

    fn try_from(error: HRESULT) -> Result<Self, Self::Error> {
        match error {
            Self::HOST_UNREACHABLE => Ok(WinDivertSendError::HostUnrachable),
            _ => Err(std::io::Error::from_raw_os_error(error.0)),
        }
    }
}

impl TryFrom<WIN32_ERROR> for WinDivertSendError {
    type Error = std::io::Error;

    fn try_from(error: WIN32_ERROR) -> Result<Self, Self::Error> {
        WinDivertSendError::try_from(error.to_hresult())
    }
}

/// Possible errors for `WinDivert::send()` methods.
#[derive(Debug, Error)]
pub enum WinDivertSendError {
    /// WinDivert can't send more than [`WINDIVERT_BATCH_MAX`](windivert_sys::WINDIVERT_BATCH_MAX) packets at once.
    #[error("Provided packet slice is too large")]
    TooManyPackets,
}<|MERGE_RESOLUTION|>--- conflicted
+++ resolved
@@ -24,15 +24,9 @@
     /// Specific errors for `WinDivert::recv()`.
     #[error(transparent)]
     Recv(#[from] WinDivertRecvError),
-<<<<<<< HEAD
     /// Specific errors for `WinDivert::send()`.
     #[error(transparent)]
-    Semd(#[from] WinDivertSendError),
-=======
-    /// Specific errors for [`WinDivert::send()`](fn@super::WinDivert::<L>::send).
-    #[error(transparent)]
     Send(#[from] WinDivertSendError),
->>>>>>> e541b739
     /// Error for nul terminated filter strings.
     #[error(transparent)]
     NullError(#[from] NulError),
@@ -176,12 +170,4 @@
     fn try_from(error: WIN32_ERROR) -> Result<Self, Self::Error> {
         WinDivertSendError::try_from(error.to_hresult())
     }
-}
-
-/// Possible errors for `WinDivert::send()` methods.
-#[derive(Debug, Error)]
-pub enum WinDivertSendError {
-    /// WinDivert can't send more than [`WINDIVERT_BATCH_MAX`](windivert_sys::WINDIVERT_BATCH_MAX) packets at once.
-    #[error("Provided packet slice is too large")]
-    TooManyPackets,
 }