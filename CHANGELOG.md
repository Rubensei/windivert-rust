--- conflicted
+++ resolved
@@ -10,11 +10,9 @@
 
 ### Added
 
-<<<<<<< HEAD
 - Add `wait` methods back
-=======
+- Partial single recv `WinDivert::partial_recv()`
 - `WinDivertSendError`
-- Partial single recv `WinDivert::partial_recv()`
 
 ### Changed
 
@@ -23,7 +21,6 @@
   capturing layers and removed from non capturing layers.
 - Bumped `windows-rs` to 0.51.1
 - Code refactor and cleanup
->>>>>>> e541b739
 
 ## [Unreleased-sys]
 
