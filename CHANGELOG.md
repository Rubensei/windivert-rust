--- conflicted
+++ resolved
@@ -16,7 +16,7 @@
 
 ### Fixed
 
-<<<<<<< HEAD
+- Cross compilation path issues in `windivert-sys` gnu build script.
 - Fix a false error on `WinDivert::uninstall()`
 
 ### Changed
@@ -131,9 +131,6 @@
 - Replace `std::os::raw` with `core::ffi`
 - Fix typo in enum variant name: `WinDivertEvent::FlowStablished` to
   `WinDivertEvent::FlowEstablished`
-=======
-- Cross compilation path issues in `windivert-sys` gnu build script.
->>>>>>> 0cbc7edd
 
 ## [0.6.0]
 
