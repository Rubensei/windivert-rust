--- conflicted
+++ resolved
@@ -8,13 +8,8 @@
 
     build
         .out_dir(&out_dir)
-<<<<<<< HEAD
-        .include(r"vendor\include")
-        .file(r"vendor\dll\windivert.c");
-=======
-        .include(r#"vendor/include"#)
-        .file(r#"vendor/dll/windivert.c"#);
->>>>>>> 0cbc7edd
+        .include(r"vendor/include")
+        .file(r"vendor/dll/windivert.c");
 
     build.compile("WinDivert");
 }
