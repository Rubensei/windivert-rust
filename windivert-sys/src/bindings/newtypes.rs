use std::{convert::TryFrom, u32};

use super::WinDivertValueError;

/**
WinDivert layer to initialize the handle.

WinDivert supports several layers for diverting or capturing network packets/events. Each layer has its own capabilities, such as the ability to block events or to inject new events, etc. The list of supported WinDivert layers is summarized below:

| Layer     | Block?     | Inject?     | Data? | PID? | Description                                        |
| --------- | ---------- | ----------- | ----- | ---- | -------------------------------------------------- |
| `Network` | ✔          | ✔           | ✔     |      | Network packets to/from the local machine.         |
| `Forward` | ✔          | ✔           | ✔     |      | Network packets passing through the local machine. |
| `Flow`    |            |             |       | ✔    | Network flow established/deleted events.           |
| `Socket`  | ✔          |             |       | ✔    | Socket operation events.                           |
| `Reflect` |            |             | ✔     | ✔    | WinDivert handle events.                           |
*/
#[repr(u32)]
#[derive(Debug, Copy, Clone)]
pub enum WinDivertLayer {
    /// Network packets to/from the local machine.
    Network = 0,
    /// Network packets passing through the local machine.
    Forward = 1,
    /// Network flow established/deleted events.
    Flow = 2,
    /// Socket operation events
    Socket = 3,
    /// WinDivert handle events.
    Reflect = 4,
}

impl TryFrom<u32> for WinDivertLayer {
    type Error = WinDivertValueError;

    fn try_from(value: u32) -> Result<Self, Self::Error> {
        match value {
            0 => Ok(WinDivertLayer::Network),
            1 => Ok(WinDivertLayer::Forward),
            2 => Ok(WinDivertLayer::Flow),
            3 => Ok(WinDivertLayer::Socket),
            4 => Ok(WinDivertLayer::Reflect),
            _ => Err(WinDivertValueError::Layer(value)),
        }
    }
}

impl From<WinDivertLayer> for u8 {
    fn from(value: WinDivertLayer) -> Self {
        match value {
            WinDivertLayer::Network => 0,
            WinDivertLayer::Forward => 1,
            WinDivertLayer::Flow => 2,
            WinDivertLayer::Socket => 3,
            WinDivertLayer::Reflect => 4,
        }
    }
}

impl From<WinDivertLayer> for u32 {
    fn from(value: WinDivertLayer) -> Self {
        u8::from(value) as u32
    }
}

/**
WinDivert event identifiers.

Each [`WinDivertLayer`] supports one or more kind of events:
 * [`Network`](WinDivertLayer::Network) and [`Forward`](WinDivertLayer::Forward):
   * [`WinDivertEvent::NetworkPacket`]
 * [`Flow`](WinDivertLayer::Flow):
   * [`WinDivertEvent::FlowStablished`]
   * [`WinDivertEvent::FlowDeleted`]
 * [`Socket`](WinDivertLayer::Socket):
   * [`WinDivertEvent::SocketBind`]
   * [`WinDivertEvent::SocketConnect`]
   * [`WinDivertEvent::SocketListen`]
   * [`WinDivertEvent::SocketAccept`]
   * [`WinDivertEvent::SocketClose`]
 * [`Reflect`](WinDivertLayer::Reflect):
   * [`WinDivertEvent::ReflectOpen`]
   * [`WinDivertEvent::ReflectClose`]
*/
#[repr(C)]
#[derive(Debug, Copy, Clone)]
pub enum WinDivertEvent {
    /// Network packet.
    NetworkPacket = 0,
    /// Flow established.
    FlowStablished = 1,
    /// Flow deleted.
    FlowDeleted = 2,
    /// Socket bind.
    SocketBind = 3,
    /// Socket connect.
    SocketConnect = 4,
    /// Socket listen.
    SocketListen = 5,
    /// Socket accept.
    SocketAccept = 6,
    /// Socket close.
    SocketClose = 7,
    /// WinDivert handle opened.
    ReflectOpen = 8,
    /// WinDivert handle closed.
    ReflectClose = 9,
}

impl TryFrom<u8> for WinDivertEvent {
    type Error = WinDivertValueError;

    fn try_from(value: u8) -> Result<Self, Self::Error> {
        match value {
            0 => Ok(Self::NetworkPacket),
            1 => Ok(Self::FlowStablished),
            2 => Ok(Self::FlowDeleted),
            3 => Ok(Self::SocketBind),
            4 => Ok(Self::SocketConnect),
            5 => Ok(Self::SocketListen),
            6 => Ok(Self::SocketAccept),
            7 => Ok(Self::SocketClose),
            8 => Ok(Self::ReflectOpen),
            9 => Ok(Self::ReflectClose),
            _ => Err(WinDivertValueError::Event(value)),
        }
    }
}

impl From<WinDivertEvent> for u8 {
    fn from(value: WinDivertEvent) -> Self {
        match value {
            WinDivertEvent::NetworkPacket => 0,
            WinDivertEvent::FlowStablished => 1,
            WinDivertEvent::FlowDeleted => 2,
            WinDivertEvent::SocketBind => 3,
            WinDivertEvent::SocketConnect => 4,
            WinDivertEvent::SocketListen => 5,
            WinDivertEvent::SocketAccept => 6,
            WinDivertEvent::SocketClose => 7,
            WinDivertEvent::ReflectOpen => 8,
            WinDivertEvent::ReflectClose => 9,
        }
    }
}

impl From<WinDivertEvent> for u32 {
    fn from(value: WinDivertEvent) -> Self {
        u8::from(value) as u32
    }
}

/**
WinDivert shutdown mode.
*/
#[repr(u32)]
#[derive(Debug, Copy, Clone)]
pub enum WinDivertShutdownMode {
    /// Stops new packets being queued for [`WinDivertRecv`](fn@super::WinDivertRecv)
    Recv = 1,
    /// Stops new packets being injected via [`WinDivertSend`](fn@super::WinDivertSend)
    Send = 2,
    /// Equivalent to [`WinDivertShutdownMode::Recv`] | [`WinDivertShutdownMode::Send`]
    Both = 3,
}

impl TryFrom<u32> for WinDivertShutdownMode {
    type Error = WinDivertValueError;

    fn try_from(value: u32) -> Result<Self, Self::Error> {
        match value {
            1 => Ok(WinDivertShutdownMode::Recv),
            2 => Ok(WinDivertShutdownMode::Send),
            3 => Ok(WinDivertShutdownMode::Both),
            _ => Err(WinDivertValueError::Shutdown(value)),
        }
    }
}

impl From<WinDivertShutdownMode> for u32 {
    fn from(value: WinDivertShutdownMode) -> Self {
        match value {
            WinDivertShutdownMode::Recv => 1,
            WinDivertShutdownMode::Send => 2,
            WinDivertShutdownMode::Both => 3,
        }
    }
}

/**
WinDivert parameter enum.

Used to specify the parameter in [`WinDivertGetParam()`](fn@super::WinDivertGetParam) and [`WinDivertSetParam()`](fn@super::WinDivertSetParam).
*/
#[repr(u32)]
#[derive(Debug, Copy, Clone)]
pub enum WinDivertParam {
    /**
    WINDIVERT_PARAM_QUEUE_TIME parameter.

    Sets the maximum length of the packet queue for [`WinDivertRecv()`](fn@super::WinDivertRecv).

    The range of valid values goes from [`WINDIVERT_PARAM_QUEUE_LENGTH_MIN`](value@super::WINDIVERT_PARAM_QUEUE_LENGTH_MIN) to [`WINDIVERT_PARAM_QUEUE_LENGTH_MAX`](value@super::WINDIVERT_PARAM_QUEUE_LENGTH_MAX), with a default value of [`WINDIVERT_PARAM_QUEUE_LENGTH_DEFAULT`](`value@super::WINDIVERT_PARAM_QUEUE_LENGTH_DEFAULT`).
    */
    QueueLength = 0,
    /**
    WINDIVERT_PARAM_QUEUE_LENGTH parameter.

    Sets the minimum time, in milliseconds, a packet can be queued before it is automatically dropped. Packets cannot be queued indefinitely, and ideally, packets should be processed by the application as soon as is possible. Note that this sets the minimum time a packet can be queued before it can be dropped. The actual time may be exceed this value.

    The range of valid values goes from [`WINDIVERT_PARAM_QUEUE_TIME_MIN`](value@super::WINDIVERT_PARAM_QUEUE_TIME_MIN) to [`WINDIVERT_PARAM_QUEUE_TIME_MAX`](value@super::WINDIVERT_PARAM_QUEUE_TIME_MAX), with a fefault value of [`WINDIVERT_PARAM_QUEUE_TIME_DEFAULT`](`value@super::WINDIVERT_PARAM_QUEUE_TIME_DEFAULT`).
    */
    QueueTime = 1,
    /**
    WINDIVERT_PARAM_QUEUE_SIZE parameter.

    Sets the maximum number of bytes that can be stored in the packet queue for [`WinDivertRecv()`](fn@super::WinDivertRecv).

    The range of valid values goes from [`WINDIVERT_PARAM_QUEUE_SIZE_MIN`](value@super::WINDIVERT_PARAM_QUEUE_SIZE_MIN) to [`WINDIVERT_PARAM_QUEUE_SIZE_MAX`](value@super::WINDIVERT_PARAM_QUEUE_SIZE_MAX), with a fefault value of [`WINDIVERT_PARAM_QUEUE_SIZE_DEFAULT`](`value@super::WINDIVERT_PARAM_QUEUE_SIZE_DEFAULT`).
    */
    QueueSize = 2,
    /// Obtains the major version of the driver.
    VersionMajor = 3,
    /// Obtains the minor version of the driver.
    VersionMinor = 4,
}

impl TryFrom<u32> for WinDivertParam {
    type Error = WinDivertValueError;

    fn try_from(value: u32) -> Result<Self, Self::Error> {
        match value {
            0 => Ok(WinDivertParam::QueueLength),
            1 => Ok(WinDivertParam::QueueTime),
            2 => Ok(WinDivertParam::QueueSize),
            3 => Ok(WinDivertParam::VersionMajor),
            4 => Ok(WinDivertParam::VersionMinor),
            _ => Err(WinDivertValueError::Parameter(value)),
        }
    }
}

impl From<WinDivertParam> for u32 {
    fn from(value: WinDivertParam) -> Self {
        match value {
            WinDivertParam::QueueLength => 0,
            WinDivertParam::QueueTime => 1,
            WinDivertParam::QueueSize => 2,
            WinDivertParam::VersionMajor => 3,
            WinDivertParam::VersionMinor => 4,
        }
    }
}

/**
Flag type required by [`WinDivertOpen()`](fn@super::WinDivertOpen). It follows a builder like style.

Different flags affect how the opened handle behaves. The following flags are supported:
 * `sniff`: This flag opens the WinDivert handle in `packet sniffing` mode. In packet sniffing mode the original packet is not dropped-and-diverted (the default) but copied-and-diverted. This mode is useful for implementing packet sniffing tools similar to those applications that currently use Winpcap.
 * `drop`: This flag indicates that the user application does not intend to read matching packets with [`recv()`](fn@super::WinDivertRecv) (or any of it's variants), instead the packets should be silently dropped. This is useful for implementing simple packet filters using the WinDivert [filter language](https://reqrypt.org/windivert-doc.html#filter_language).
 * `recv_only`: This flags forces the handle into receive only mode which effectively disables [`send()`](fn@super::WinDivertSend) (and any of it's variants). This means that it is possible to block/capture packets or events but not inject them.
 * `send_only`: This flags forces the handle into send only mode which effectively disables [`recv()`](fn@super::WinDivertRecv) (and any of it's variants). This means that it is possible to inject packets or events, but not block/capture them.
 * `no_installs`: This flags causes [`WinDivertOpen`](fn@super::WinDivertOpen) to fail with ERROR_SERVICE_DOES_NOT_EXIST (1060) if the WinDivert driver is not already installed. This flag is useful for querying the WinDivert driver state using [`Reflect`](super::WinDivertLayer::Reflect) layer.
 * `fragments`: If set, the handle will capture inbound IP fragments, but not inbound reassembled IP packets. Otherwise, if not set (the default), the handle will capture inbound reassembled IP packets, but not inbound IP fragments. This flag only affects inbound packets at the [`Network`](super::WinDivertLayer::Network) layer, else the flag is ignored.
Note that any combination of (`snif` | `drop`) or (`recv_only` | `send_only`) are considered invalid.

Some layers have mandatory flags:
 * [`WinDivertLayer::Flow`](type@WinDivertLayer::Flow): (`sniff` | `recv_only`)
 * [`WinDivertLayer::Socket`](type@WinDivertLayer::Socket): `recv_only`
 * [`WinDivertLayer::Reflect`](type@WinDivertLayer::Reflect): (`sniff` | `recv_only`)
*/
#[derive(Debug, Default, Copy, Clone)]
#[repr(transparent)]
pub struct WinDivertFlags(u64);

/// WinDivertFlags builder methods.
impl WinDivertFlags {
    pub(crate) const SNIFF: u64 = 0x0001;
    pub(crate) const DROP: u64 = 0x0002;
    pub(crate) const RECV_ONLY: u64 = 0x0004;
    pub(crate) const SEND_ONLY: u64 = 0x0008;
    pub(crate) const NO_INSTALLS: u64 = 0x0010;
    pub(crate) const FRAGMENTS: u64 = 0x0020;

    /// Creates a new flag field with all options unset.
    #[inline]
    pub const fn new() -> Self {
        Self(0)
    }

    /// Create a flag field with default values for [`WinDivertLayer::Flow`](type@WinDivertLayer::Flow).
    #[inline]
    pub const fn flow_default() -> Self {
        Self(Self::SNIFF | Self::RECV_ONLY)
    }

    /// Create a flag field with default values for [`WinDivertLayer::Socket`](type@WinDivertLayer::Socket).
    #[inline]
    pub const fn socket_default() -> Self {
        Self(Self::RECV_ONLY)
    }

    /// Create a flag field with default values for [`WinDivertLayer::Reflect`](type@WinDivertLayer::Reflect).
    #[inline]
    pub const fn reflect_default() -> Self {
        Self(Self::SNIFF | Self::RECV_ONLY)
    }

    /// Sets `sniff` flag.
    #[inline]
    pub const fn set_sniff(mut self) -> Self {
        self.0 |= Self::SNIFF;
        self
    }

    /// Unsets `sniff` flag.
    #[inline]
    pub const fn unset_sniff(mut self) -> Self {
        self.0 &= !Self::SNIFF;
        self
    }

    /// Sets `sniff` flag to `value`.
    #[inline]
    pub fn set_sniff_value(&mut self, value: bool) {
<<<<<<< HEAD
        self.0 = (self.0 & !Self::SNIFF) | ((value as u64) << 0);
=======
        self.0 = (self.0 & !0x0001) | (value as u64);
>>>>>>> ea860778
    }

    /// Sets `drop` flag.
    #[inline]
    pub const fn set_drop(mut self) -> Self {
        self.0 |= Self::DROP;
        self
    }

    /// Unsets `drop` flag.
    #[inline]
    pub const fn unset_drop(mut self) -> Self {
        self.0 &= !Self::DROP;
        self
    }

    /// Sets `drop` flag to `value`.
    #[inline]
    pub fn set_drop_value(&mut self, value: bool) {
        self.0 = (self.0 & !Self::DROP) | ((value as u64) << 1);
    }

    /// Sets `recv_only` flag
    #[inline]
    pub const fn set_recv_only(mut self) -> Self {
        self.0 |= Self::RECV_ONLY;
        self
    }

    /// Unsets `recv_only` flag
    #[inline]
    pub const fn unset_recv_only(mut self) -> Self {
        self.0 &= !Self::RECV_ONLY;
        self
    }

    /// Sets `recv_only` flag to `value`.
    #[inline]
    pub fn set_recv_only_value(&mut self, value: bool) {
        self.0 = (self.0 & !Self::RECV_ONLY) | ((value as u64) << 2);
    }

    /// Sets `send_only` flag.
    #[inline]
    pub const fn set_send_only(mut self) -> Self {
        self.0 |= Self::SEND_ONLY;
        self
    }

    /// Unsets `send_only` flag.
    #[inline]
    pub const fn unset_send_only(mut self) -> Self {
        self.0 &= !Self::SEND_ONLY;
        self
    }

    /// Sets `send_only` flag to `value`.
    #[inline]
    pub fn set_send_only_value(&mut self, value: bool) {
        self.0 = (self.0 & !Self::SEND_ONLY) | ((value as u64) << 3);
    }

    /// Sets `no_installs` flag.
    #[inline]
    pub const fn set_no_installs(mut self) -> Self {
        self.0 |= Self::NO_INSTALLS;
        self
    }

    /// Unsets `no_installs` flag.
    #[inline]
    pub const fn unset_no_installs(mut self) -> Self {
        self.0 &= !Self::NO_INSTALLS;
        self
    }

    /// Sets `no_installs` flag to `value`.
    #[inline]
    pub fn set_no_installs_value(&mut self, value: bool) {
        self.0 = (self.0 & !Self::NO_INSTALLS) | ((value as u64) << 4);
    }

    /// Sets `fragments` flag.
    #[inline]
    pub const fn set_fragments(mut self) -> Self {
        self.0 |= Self::FRAGMENTS;
        self
    }

    /// Unsets `fragments` flag.
    #[inline]
    pub const fn unset_fragments(mut self) -> Self {
        self.0 &= !Self::FRAGMENTS;
        self
    }

    /// Sets `fragments` flag to `value`.
    #[inline]
    pub fn set_fragments_value(&mut self, value: bool) {
        self.0 = (self.0 & !Self::FRAGMENTS) | ((value as u64) << 5);
    }
}

impl From<WinDivertFlags> for u64 {
    fn from(flags: WinDivertFlags) -> Self {
        flags.0
    }
}

/**
Wrapper helper struct around u64.

The type uses transparent representation to enforce using the provided methods to set the values of the flags used by [`WinDivertHelperCalcChecksums()`](fn@super::WinDivertHelperCalcChecksums)

The different flag values are:
 * `no_ip`: Do not calculate the IPv4 checksum.
 * `no_icmp`: Do not calculate the ICMP checksum.
 * `no_icmpv6`: Do not calculate the ICMPv6 checksum.
 * `no_tcp`: Do not calculate the TCP checksum.
 * `no_udp`: Do not calculate the UDP checksum.
*/
#[derive(Debug, Default, Copy, Clone)]
#[repr(transparent)]
pub struct ChecksumFlags(u64);

impl ChecksumFlags {
    pub(crate) const NO_IP: u64 = 0x0001;
    pub(crate) const NO_ICMP: u64 = 0x0002;
    pub(crate) const NO_ICMPV6: u64 = 0x0004;
    pub(crate) const NO_TCP: u64 = 0x0008;
    pub(crate) const NO_UDP: u64 = 0x0010;

    /// Creates a new flag field with default zero value.
    #[inline]
    pub const fn new() -> Self {
        Self(0)
    }

    /// Sets `no_ip` flag
    #[inline]
    pub const fn set_no_ip(mut self) -> Self {
        self.0 |= Self::NO_IP;
        self
    }

    /// Unsets `no_ip` flag
    #[inline]
    pub const fn unset_no_ip(mut self) -> Self {
        self.0 &= !Self::NO_IP;
        self
    }

    /// Sets `no_ip` flag to `value`.
    #[inline]
    pub fn set_no_ip_value(&mut self, value: bool) {
<<<<<<< HEAD
        self.0 = (self.0 & !Self::NO_IP) | ((value as u64) << 0);
=======
        self.0 = (self.0 & !0x0001) | (value as u64);
>>>>>>> ea860778
    }

    /// Sets `no_icmp` flag
    #[inline]
    pub const fn set_no_icmp(mut self) -> Self {
        self.0 |= Self::NO_ICMP;
        self
    }

    /// Unsets `no_icmp` flag
    #[inline]
    pub const fn unset_no_icmp(mut self) -> Self {
        self.0 &= !Self::NO_ICMP;
        self
    }

    /// Sets `no_icmp` flag to `value`.
    #[inline]
    pub fn set_no_icmp_value(&mut self, value: bool) {
        self.0 = (self.0 & !Self::NO_ICMP) | ((value as u64) << 1);
    }

    /// Sets `no_icmpv6` flag
    #[inline]
    pub const fn set_no_icmpv6(mut self) -> Self {
        self.0 |= Self::NO_ICMPV6;
        self
    }

    /// Unsets `no_icmpv6` flag
    #[inline]
    pub const fn unset_no_icmpv6(mut self) -> Self {
        self.0 &= !Self::NO_ICMPV6;
        self
    }

    /// Sets `no_icmpv6` flag to `value`.
    #[inline]
    pub fn set_no_icmpv6_value(&mut self, value: bool) {
        self.0 = (self.0 & !Self::NO_ICMPV6) | ((value as u64) << 2);
    }

    /// Sets `no_tcp` flag
    #[inline]
    pub const fn set_no_tcp(mut self) -> Self {
        self.0 |= Self::NO_TCP;
        self
    }

    /// Unsets `no_tcp` flag
    #[inline]
    pub const fn unset_no_tcp(mut self) -> Self {
        self.0 &= !Self::NO_TCP;
        self
    }

    /// Sets `no_tcp` flag to `value`.
    #[inline]
    pub fn set_no_tcp_value(&mut self, value: bool) {
        self.0 = (self.0 & !Self::NO_TCP) | ((value as u64) << 3);
    }

    /// Sets `no_udp` flag
    #[inline]
    pub const fn set_no_udp(mut self) -> Self {
        self.0 |= Self::NO_UDP;
        self
    }

    /// Unsets `no_udp` flag
    #[inline]
    pub const fn unset_no_udp(mut self) -> Self {
        self.0 &= !Self::NO_UDP;
        self
    }

    /// Sets `no_udp` flag to `value`.
    #[inline]
    pub fn set_no_udp_value(&mut self, value: bool) {
        self.0 = (self.0 & !Self::NO_UDP) | ((value as u64) << 4);
    }
}

impl From<ChecksumFlags> for u64 {
    fn from(flags: ChecksumFlags) -> Self {
        flags.0
    }
}

#[cfg(test)]
mod test {
    mod divert_flags {
        use super::super::*;

        macro_rules! test_flag {
            ($flag:ident, $function_set:ident, $function_unset:ident, $function_set_value:ident) => {
                #[test]
                fn $function_set() {
                    let flags = WinDivertFlags(
                        (WinDivertFlags::SNIFF
                            | WinDivertFlags::DROP
                            | WinDivertFlags::RECV_ONLY
                            | WinDivertFlags::SEND_ONLY
                            | WinDivertFlags::NO_INSTALLS
                            | WinDivertFlags::FRAGMENTS)
                            ^ WinDivertFlags::$flag,
                    );
                    assert_eq!(0, flags.0 & WinDivertFlags::$flag);
                    let new_flags = flags.$function_set();
                    assert_eq!(WinDivertFlags::$flag, new_flags.0 & WinDivertFlags::$flag);
                    assert_eq!(flags.0, new_flags.0 & !WinDivertFlags::$flag);
                }

                #[test]
                fn $function_unset() {
                    let flags = WinDivertFlags(
                        WinDivertFlags::SNIFF
                            | WinDivertFlags::DROP
                            | WinDivertFlags::RECV_ONLY
                            | WinDivertFlags::SEND_ONLY
                            | WinDivertFlags::NO_INSTALLS
                            | WinDivertFlags::FRAGMENTS,
                    );
                    assert_eq!(WinDivertFlags::$flag, flags.0 & WinDivertFlags::$flag);
                    let new_flags = flags.$function_unset();
                    assert_eq!(0, new_flags.0 & WinDivertFlags::$flag);
                    assert_eq!(flags.0, new_flags.0 | WinDivertFlags::$flag);
                }

                #[test]
                fn $function_set_value() {
                    let flags = WinDivertFlags(
                        WinDivertFlags::SNIFF
                            | WinDivertFlags::DROP
                            | WinDivertFlags::RECV_ONLY
                            | WinDivertFlags::SEND_ONLY
                            | WinDivertFlags::NO_INSTALLS
                            | WinDivertFlags::FRAGMENTS,
                    );
                    let mut new_flags = flags;
                    assert_eq!(WinDivertFlags::$flag, flags.0 & WinDivertFlags::$flag);
                    new_flags.$function_set_value(false);
                    assert_eq!(0, new_flags.0 & WinDivertFlags::$flag);
                    assert_eq!(flags.0, new_flags.0 | WinDivertFlags::$flag);
                    let flags = new_flags;
                    new_flags.$function_set_value(true);
                    assert_eq!(WinDivertFlags::$flag, new_flags.0 & WinDivertFlags::$flag);
                    assert_eq!(flags.0, new_flags.0 & !WinDivertFlags::$flag);
                }
            };
        }

        test_flag!(SNIFF, set_sniff, unset_sniff, set_sniff_value);
        test_flag!(DROP, set_drop, unset_drop, set_drop_value);
        test_flag!(
            RECV_ONLY,
            set_recv_only,
            unset_recv_only,
            set_recv_only_value
        );
        test_flag!(
            SEND_ONLY,
            set_send_only,
            unset_send_only,
            set_send_only_value
        );
        test_flag!(
            NO_INSTALLS,
            set_no_installs,
            unset_no_installs,
            set_no_installs_value
        );
        test_flag!(
            FRAGMENTS,
            set_fragments,
            unset_fragments,
            set_fragments_value
        );
    }

    mod checksum {
        use super::super::*;

        macro_rules! test_flag {
            ($flag:ident, $function_set:ident, $function_unset:ident, $function_set_value:ident) => {
                #[test]
                fn $function_set() {
                    let flags = ChecksumFlags(
                        (ChecksumFlags::NO_IP
                            | ChecksumFlags::NO_ICMP
                            | ChecksumFlags::NO_ICMPV6
                            | ChecksumFlags::NO_TCP
                            | ChecksumFlags::NO_UDP)
                            ^ ChecksumFlags::$flag,
                    );
                    assert_eq!(0, flags.0 & ChecksumFlags::$flag);
                    let new_flags = flags.$function_set();
                    assert_eq!(ChecksumFlags::$flag, new_flags.0 & ChecksumFlags::$flag);
                    assert_eq!(flags.0, new_flags.0 & !ChecksumFlags::$flag);
                }

                #[test]
                fn $function_unset() {
                    let flags = ChecksumFlags(
                        ChecksumFlags::NO_IP
                            | ChecksumFlags::NO_ICMP
                            | ChecksumFlags::NO_ICMPV6
                            | ChecksumFlags::NO_TCP
                            | ChecksumFlags::NO_UDP,
                    );
                    assert_eq!(ChecksumFlags::$flag, flags.0 & ChecksumFlags::$flag);
                    let new_flags = flags.$function_unset();
                    assert_eq!(0, new_flags.0 & ChecksumFlags::$flag);
                    assert_eq!(flags.0, new_flags.0 | ChecksumFlags::$flag);
                }

                #[test]
                fn $function_set_value() {
                    let flags = ChecksumFlags(
                        ChecksumFlags::NO_IP
                            | ChecksumFlags::NO_ICMP
                            | ChecksumFlags::NO_ICMPV6
                            | ChecksumFlags::NO_TCP
                            | ChecksumFlags::NO_UDP,
                    );
                    let mut new_flags = flags;
                    assert_eq!(ChecksumFlags::$flag, flags.0 & ChecksumFlags::$flag);
                    new_flags.$function_set_value(false);
                    assert_eq!(0, new_flags.0 & ChecksumFlags::$flag);
                    assert_eq!(flags.0, new_flags.0 | ChecksumFlags::$flag);
                    let flags = new_flags;
                    new_flags.$function_set_value(true);
                    assert_eq!(ChecksumFlags::$flag, new_flags.0 & ChecksumFlags::$flag);
                    assert_eq!(flags.0, new_flags.0 & !ChecksumFlags::$flag);
                }
            };
        }

        test_flag!(NO_IP, set_no_ip, unset_no_ip, set_no_ip_value);
        test_flag!(NO_ICMP, set_no_icmp, unset_no_icmp, set_no_icmp_value);
        test_flag!(
            NO_ICMPV6,
            set_no_icmpv6,
            unset_no_icmpv6,
            set_no_icmpv6_value
        );
        test_flag!(NO_TCP, set_no_tcp, unset_no_tcp, set_no_tcp_value);
        test_flag!(NO_UDP, set_no_udp, unset_no_udp, set_no_udp_value);
    }
}<|MERGE_RESOLUTION|>--- conflicted
+++ resolved
@@ -323,11 +323,7 @@
     /// Sets `sniff` flag to `value`.
     #[inline]
     pub fn set_sniff_value(&mut self, value: bool) {
-<<<<<<< HEAD
-        self.0 = (self.0 & !Self::SNIFF) | ((value as u64) << 0);
-=======
-        self.0 = (self.0 & !0x0001) | (value as u64);
->>>>>>> ea860778
+        self.0 = (self.0 & !Self::SNIFF) | (value as u64);
     }
 
     /// Sets `drop` flag.
@@ -483,11 +479,7 @@
     /// Sets `no_ip` flag to `value`.
     #[inline]
     pub fn set_no_ip_value(&mut self, value: bool) {
-<<<<<<< HEAD
-        self.0 = (self.0 & !Self::NO_IP) | ((value as u64) << 0);
-=======
-        self.0 = (self.0 & !0x0001) | (value as u64);
->>>>>>> ea860778
+        self.0 = (self.0 & !Self::NO_IP) | (value as u64);
     }
 
     /// Sets `no_icmp` flag
